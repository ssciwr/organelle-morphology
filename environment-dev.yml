name:
    morph
channels:
    - conda-forge
dependencies:
    - pip
    - scipy
    - scikit-image
    - python-elf
    - numpy
    - trimesh
    - pytest
    - pytest-cov
    - nbval
<<<<<<< HEAD
    - plotly
    - nbformat
=======
    - cachetools
>>>>>>> 11c5f199
    - pip:
        - python-fcl
        - setuptools==65.7.0
        - shelved_cache
        - xdg<|MERGE_RESOLUTION|>--- conflicted
+++ resolved
@@ -12,12 +12,9 @@
     - pytest
     - pytest-cov
     - nbval
-<<<<<<< HEAD
     - plotly
     - nbformat
-=======
     - cachetools
->>>>>>> 11c5f199
     - pip:
         - python-fcl
         - setuptools==65.7.0
