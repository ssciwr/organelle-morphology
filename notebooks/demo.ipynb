--- conflicted
+++ resolved
@@ -89,37 +89,16 @@
    ]
   },
   {
-<<<<<<< HEAD
-   "cell_type": "code",
-   "execution_count": null,
-   "id": "c22e9d8a",
-=======
    "cell_type": "markdown",
    "id": "1a782ad3-1d01-464f-97a9-67013b230cb7",
->>>>>>> bc198ba6
    "metadata": {},
    "source": [
-<<<<<<< HEAD
-    "# filter only water tight meshes\n",
-    "ids = geo[geo[\"water_tight\"] == True].index.to_list()"
-=======
     "We can now start computing some basic geometric properties of the organelle objects that are found in the dataset:"
->>>>>>> bc198ba6
    ]
   },
   {
    "cell_type": "code",
    "execution_count": null,
-<<<<<<< HEAD
-   "id": "b2bf505a",
-   "metadata": {},
-   "outputs": [],
-   "source": [
-    "p.show(ids=ids, show_morphology=True, height=1000)"
-   ]
-  },
-  {
-=======
    "id": "dbe1bf57",
    "metadata": {},
    "outputs": [],
@@ -154,7 +133,6 @@
    ]
   },
   {
->>>>>>> bc198ba6
    "cell_type": "code",
    "execution_count": null,
    "id": "e8aa7a1b",
