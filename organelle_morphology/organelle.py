--- conflicted
+++ resolved
@@ -142,11 +142,7 @@
         """Get the mesh data for this organelle"""
         comp_level = self._source._project.compression_level
 
-<<<<<<< HEAD
         morph_radius = 0.0
-=======
-        morph_radius = 0.3
->>>>>>> d5352665
 
         if comp_level not in self._morphology_map:
             mesh = self.mesh
