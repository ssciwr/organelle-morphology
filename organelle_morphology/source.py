from organelle_morphology.organelle import Organelle, organelle_registry

from elf.io import open_file

import fnmatch
import json
import numpy as np
import pathlib
import xml.etree.ElementTree as ET
from skimage.measure import regionprops

import warnings

warnings.filterwarnings("ignore", category=UserWarning, append=True)


class DataSource:
    def __init__(
        self, project, xml_path: pathlib.Path, organelle: str, background_label: int = 0
    ):
        """Initialize a data source.

        This method initializes a data source for organelle morphology analysis.
        The data source is linked to a CebraEM/Mobie project and contains information
        about a single organelle data source.

        :param project:
            The CebraEM/Mobie project this data source is linked to.
        :type project: organelle_morphology.Project
        :param xml_path:
            The path to the XML file describing the source data.
        :type source_path: pathlib.Path
        :param organelle:
            The name of the organelle being analyzed.
        :type organelle: str
        """

        self._project = project
        self._xml_path = xml_path
        self._organelle = organelle
        self.background_label = background_label

        # The data will be loaded lazily
        self._data = {}
        self._coarse_data = None
        self._metadata = None
        self._basic_geometric_properties = {}
        self._mesh_properties = {}
        self._meshes = {}
        self._morphology_map = {}

        # The computed organelles are stored
        self._organelles = None

    @property
    def metadata(self):
        """Load the metadata for the given source and return it."""

        if self._metadata is None:
            # Initialize the metadata dictionary
            self._metadata = {}

            # Read the XML file
            tree = ET.parse(self._xml_path)
            xmldata = tree.getroot()
            filename = (
                xmldata.find("SequenceDescription").find("ImageLoader").find("n5").text
            )
            num_setups = len(
                xmldata.find("SequenceDescription")
                .find("ViewSetups")
                .findall("ViewSetup")
            )
            size = (
                xmldata.find("SequenceDescription")
                .find("ViewSetups")
                .find("ViewSetup")
                .find("size")
                .text
            )
            resolution = (
                xmldata.find("SequenceDescription")
                .find("ViewSetups")
                .find("ViewSetup")
                .find("voxelSize")
                .find("size")
                .text
            )

            # TODO: Extract more relevant metadata as we need it

            # Make assertions on the given data
            assert num_setups == 1

            # Load the attributes JSON file for setup0
            attributes_file = (
                self._project._dataset_json_directory
                / "images"
                / "bdv-n5"
                / filename
                / "setup0"
                / "attributes.json"
            )
            with open(attributes_file, "r") as f:
                attributes = json.load(f)

            # Store the metadata
            self._metadata["data_root"] = (
                self._project._dataset_json_directory / "images" / "bdv-n5" / filename
            )
            self._metadata["downsampling"] = attributes["downsamplingFactors"]
            self._metadata["size"] = tuple((int(i) for i in size.split(" ")))
            self._metadata["resolution"] = tuple(
                (float(i) for i in resolution.split(" "))
            )

        return self._metadata

    @property
    def basic_geometric_properties(self):
        """get basic properties from scikit-image"""
        comp_level = self._project.compression_level

        if comp_level not in self._basic_geometric_properties:
            geometric_properties = regionprops(self.data)

            # filter region props for useful properties
            # https://scikit-image.org/docs/stable/api/skimage.measure.html#skimage.measure.regionprops
            filtered_region_props = [
                "area",  # for 3d this is the volume
                "bbox",
                "slice",  # the slice of the bounding box
                "centroid",
                "moments",
                "extent",  # how much volume of the bounding box is occupied by the object
                "solidity",  # ratio of pixels in the convex hull to those in the region
            ]

            self._basic_geometric_properties[comp_level] = {
                f"{self._organelle}_{str(region['label']).zfill(4)}": {
                    prop: region[prop] for prop in filtered_region_props
                }
                for region in geometric_properties
            }

        return self._basic_geometric_properties[comp_level]

    @property
    def mesh_properties(self):
        """Get the mesh data for all organelles"""

        for organelle in self.organelles():
            self._mesh_properties[organelle.id] = organelle.mesh_properties
        return self._mesh_properties

    @property
    def morphology_map(self):
        """Get the morphology map for all organelles"""
        for organelle in self.organelles():
            self._morphology_map[organelle.id] = organelle.morphology_map
        return self._morphology_map

    @property
    def meshes(self):
        for organelle in self.organelles():
            if organelle.id not in self._meshes:
                self._meshes[organelle.id] = organelle.mesh
        return self._meshes

    @property
    def data(self) -> np.ndarray:
        """Load the raw data."""
        comp_level = self._project.compression_level
        if self._project.compression_level not in self._data:
            with open_file(str(self.metadata["data_root"]), "r") as f:
<<<<<<< HEAD
                self._data[comp_level] = f[f"setup0/timepoint0/s{comp_level}"]
        return self._data[comp_level]
=======
                self._data = f[f"setup0/timepoint0/s{self._project.compression_level}"]

        if self._project.clipping is not None:
            lower_corner, upper_corner = self._project.clipping
            data_shape = self._data.shape
            clipped_low_corner = np.floor(lower_corner * data_shape).astype(int)
            clipped_high_corner = np.ceil(upper_corner * data_shape).astype(int)
            cube_slice = tuple(
                slice(clip_low, clip_high, 1)
                for clip_low, clip_high in zip(clipped_low_corner, clipped_high_corner)
            )
            self._data = f[f"setup0/timepoint0/s{self._project.compression_level}"][
                cube_slice
            ]

        return self._data
>>>>>>> 8b5de399

    @property
    def coarse_data(self) -> np.ndarray:
        """Load the coarsest version of the dataset.

        This can be used for algorithms that do not critically depend
        on the data resolution and should be fast. The user's choice of
        resolution for the analysis should always be respected.
        """

        if self._coarse_data is None:
            with open_file(str(self.metadata["data_root"]), "r") as f:
                self._coarse_data = f[
                    f"setup0/timepoint0/s{len(self.metadata['downsampling']) - 1}"
                ]

        return self._coarse_data

    @property
    def data_resolution(self) -> tuple[float]:
        """Return the resolution in micrometers at which the data is stored."""

        return self.metadata["resolution"]

    @property
    def resolution(self) -> tuple[float]:
        """Return the resolution of our data at the chosen compression level."""

        return tuple(
            (
                r * d
                for r, d in zip(
                    self.data_resolution,
                    self.metadata["downsampling"][self._project.compression_level],
                )
            )
        )

    @property
    def labels(self) -> tuple[int]:
        """Return the list of labels present in the data source."""
        labels = tuple(np.unique(self.data))
        if self.background_label in labels:
            labels = tuple(
                [label for label in labels if label != self.background_label]
            )
        return labels

    def organelles(
        self, ids: str = "*", return_ids: bool = False
    ) -> list[Organelle] | list[str]:
        """Return a list of organelles found in the data source

        Depending on the return_ids argument, either the organelles are
        returned as objects that can further inspected and used for analysis
        or the list of organelle ids are returned. The ids parameter
        is used to filter based on organelle ids.

        :param ids:
            The filtering expression for organelle ids to return. The default
            of "*" returns all organelles. (What other syntax would we allow? fnmatch?)

        :param return_ids:
            Whether to only return ids or the actual organelle objects.
        """

        # Ensure that all organelles are computed
        if self._organelles is None:
            self._organelles = {}

            # Iterate available organelle classes and construct organelles
            orgclass = organelle_registry[self._organelle]
            for organelle in orgclass.construct(self, self.labels):
                self._organelles[organelle.id] = organelle

        # Filter the organelles with the given ids pattern
        filtered_ids = fnmatch.filter(self._organelles.keys(), ids)

        # Return ids or organelle objects
        if return_ids:
            return filtered_ids
        else:
            return [self._organelles[id] for id in filtered_ids]<|MERGE_RESOLUTION|>--- conflicted
+++ resolved
@@ -173,10 +173,6 @@
         comp_level = self._project.compression_level
         if self._project.compression_level not in self._data:
             with open_file(str(self.metadata["data_root"]), "r") as f:
-<<<<<<< HEAD
-                self._data[comp_level] = f[f"setup0/timepoint0/s{comp_level}"]
-        return self._data[comp_level]
-=======
                 self._data = f[f"setup0/timepoint0/s{self._project.compression_level}"]
 
         if self._project.clipping is not None:
@@ -188,12 +184,9 @@
                 slice(clip_low, clip_high, 1)
                 for clip_low, clip_high in zip(clipped_low_corner, clipped_high_corner)
             )
-            self._data = f[f"setup0/timepoint0/s{self._project.compression_level}"][
-                cube_slice
-            ]
-
-        return self._data
->>>>>>> 8b5de399
+            self._data[comp_level] = f[f"setup0/timepoint0/s{comp_level}"][cube_slice]
+
+        return self._data[comp_level]
 
     @property
     def coarse_data(self) -> np.ndarray:
