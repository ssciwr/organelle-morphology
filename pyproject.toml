--- conflicted
+++ resolved
@@ -32,14 +32,11 @@
     "scipy",
     "scikit-image",
     "python-fcl",
-<<<<<<< HEAD
     "plotly",
     "nbformat",
-=======
     "cachetools",
     "shelved_cache",
     "xdg",
->>>>>>> 11c5f199
 ]
 
 [project.optional-dependencies]
