# This section describes the requirements of the build/installation
# process itself. Being able to do this was the original reason to
# introduce pyproject.toml
[build-system]
requires = [
    "setuptools >=61",
    "setuptools_scm >=7",
]
build-backend = "setuptools.build_meta"

# This section provides general project metadata that is used across
# a variety of build tools. Notably, the version specified here is the
# single source of truth for organelle_morphology's version
[project]
name = "organelle_morphology"
description = "Add short description here"
readme = "README.md"
maintainers = [
    { name = "Dominic Kempf", email = "your@email.com" },
]
dynamic = ["version"]
requires-python = ">=3.10"
license = { text = "MIT" }
classifiers = [
    "Programming Language :: Python :: 3",
    "Operating System :: OS Independent",
    "License :: OSI Approved :: MIT License",
]
dependencies = [
    "numpy",
    "trimesh",
    "scipy",
    "scikit-image",
    "python-fcl",
    "plotly",
<<<<<<< HEAD
    "nbformat",
=======
>>>>>>> 30641ebb
    "cachetools",
    "shelved_cache",
    "xdg",
    "skeletor",
]

[project.optional-dependencies]
tests = [
    "pytest",
    "pytest-cov",
    "nbval",
]
docs = [
    "ipykernel",
    "nbsphinx",
    "nbsphinx-link",
    "sphinx",
    "sphinx_mdinclude",
    "sphinx_rtd_theme",
]


# The following section contains setuptools-specific configuration
# options. For a full reference of available options, check the overview
# at https://setuptools.pypa.io/en/latest/userguide/pyproject_config.html
[tool.setuptools]
packages = [
    "organelle_morphology",
]

# Configure setuptools_scm, which extracts the version number from
# the version control system. For more information see its documentation:
# https://github.com/pypa/setuptools_scm
[tool.setuptools_scm]
version_scheme = "post-release"
local_scheme = "node-and-date"
write_to = "organelle_morphology/_version.py"

# The following is the configuration for the pytest test suite
[tool.pytest.ini_options]
testpaths = [
    "tests",
    "notebooks",
]<|MERGE_RESOLUTION|>--- conflicted
+++ resolved
@@ -33,10 +33,6 @@
     "scikit-image",
     "python-fcl",
     "plotly",
-<<<<<<< HEAD
-    "nbformat",
-=======
->>>>>>> 30641ebb
     "cachetools",
     "shelved_cache",
     "xdg",
