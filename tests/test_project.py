from organelle_morphology.project import *
from organelle_morphology.organelle import Organelle
from .synthetic_data_generator import generate_synthetic_dataset

import pytest
import pathlib
import tempfile
import numpy as np
import trimesh
import copy
import pandas as pd


def test_synthetic_data_generation(
    synthetic_data, cebra_project_path, cebra_project_original_meshes
):
    """Check that the synthetic data is correctly generated"""

    generate_synthetic_dataset()

    # test data from custom dir
    tmp_dir = pathlib.Path(tempfile.mkdtemp())
    project_path_custom, original_meshes_custom = generate_synthetic_dataset(
        working_dir=tmp_dir, n_objects=30, object_size=20, object_distance=100, seed=42
    )

    # test default data
    project_path, original_meshes = synthetic_data

    assert cebra_project_path
    assert cebra_project_original_meshes == original_meshes

    # assert custom meshes and original meshes are the same.
    # for this we will only compare the area of the meshes
    for mesh_custom, mesh_orig in zip(
        original_meshes_custom.values(), original_meshes.values()
    ):
        assert np.isclose(mesh_custom["area"], mesh_orig["area"])

    project_path = pathlib.Path(project_path)
    for p_path in [project_path, project_path_custom]:
        assert (p_path / "project.json").exists()
        assert (p_path / "CebraEM" / "dataset.json").exists()
        assert (p_path / "CebraEM" / "images" / "bdv-n5" / "synth_data.n5").exists()
        assert (p_path / "CebraEM" / "images" / "bdv-n5" / "synth_data.xml").exists()

        organell_path = p_path / "CebraEM" / "images" / "bdv-n5" / "synth_data.n5"
        assert (organell_path / "setup0" / "timepoint0" / "s0").exists()
        assert (organell_path / "setup0" / "timepoint0" / "s3").exists()


def test_valid_project_init(cebra_project_path):
    """Checks standard construction of the Project object"""

    # With a pathlib.Path object
    project = Project(project_path=cebra_project_path)
    assert project.metadata

    # With a string path
    project = Project(project_path=str(cebra_project_path))
    assert project.metadata


def test_invalid_project_init(tmp_path):
    """Checks invalid construction of the Project class"""

    with pytest.raises(FileNotFoundError):
        project = Project(project_path=tmp_path)


def test_project_clipping(cebra_project_path):
    """Checks that the clipping values are correctly validated"""

    # A correct clipping
    clip = ((0.2, 0.2, 0.2), (0.8, 0.8, 0.8))
    project = Project(project_path=cebra_project_path, clipping=clip)
    assert np.all(project.clipping == clip)

    # Incorrect clippings throw
    with pytest.raises(ValueError):
        Project(project_path=cebra_project_path, clipping=(0.2, 0.2, 0.2))

    with pytest.raises(ValueError):
        Project(project_path=cebra_project_path, clipping=((0.2, 0.2), (0.8, 0.8)))

    with pytest.raises(ValueError):
        Project(
            project_path=cebra_project_path,
            clipping=((0.2, 0.6, 0.2), (0.8, 0.5, 0.8)),
        )
    with pytest.raises(ValueError):
        Project(
            project_path=cebra_project_path,
            clipping=((-0.2, 0.2, 0.2), (0.8, 0.5, 0.8)),
        )
    with pytest.raises(ValueError):
        Project(
            project_path=cebra_project_path,
            clipping=((0.2, 0.2, 0.2), (0.8, 1.5, 0.8)),
        )
    # add a source and check that the clipping is correctly propagated
    project.add_source(source="synth_data", organelle="mito")
    assert project._sources["synth_data"].data.shape == (141, 144, 198)


def test_add_source(cebra_project):
    """Check adding source to a given project"""
    source_dict = {"mito": "synth_data", "unknown": "synth_data"}
    for oid, source in source_dict.items():
        if oid == "unknown":
            with pytest.raises(ValueError):
                cebra_project.add_source(source=source, organelle=oid)
            continue
        else:
            cebra_project.add_source(source=source, organelle=oid)
            # Check that we actually added organelles
            assert cebra_project.organelles(ids=f"{oid}_*", return_ids=True)

    # Wrong organelle/source identifier should lead to error
    with pytest.raises(ValueError):
        cebra_project.add_source("wrong_source", "mito")

    with pytest.raises(ValueError):
        cebra_project.add_source("correct_source_todo", "wrong_organelle")


def test_project_organelles(cebra_project_with_sources):
    """Check that the filtering of organelles works correctly"""

    p = cebra_project_with_sources

    for o in p.organelles("m*"):
        assert isinstance(o, Organelle)
        assert o.id.startswith("m")

    assert p.organelles("m*", return_ids=True)


def test_project_sources_data(cebra_project_with_sources):
    p = cebra_project_with_sources

    assert p._sources["synth_data"].data
    assert p._sources["synth_data"].data_resolution
    assert p._sources["synth_data"].resolution


def test_geometric_properties(
    cebra_project_with_sources, cebra_project_original_meshes
):
    p = cebra_project_with_sources

    assert len(p.geometric_properties) == len(cebra_project_original_meshes)

    for org_key in p.geometric_properties.index:
        geometric_properties = p.geometric_properties.loc[org_key]
        print(org_key)
        mesh_id = int(org_key.split("_")[-1])

        # skip these (see test_geometric_data)
        if mesh_id in [9, 17]:
            continue

        original_mesh = cebra_project_original_meshes[mesh_id]

        assert np.isclose(
            original_mesh["volume"],
            geometric_properties["voxel_volume"],
            rtol=0.25,
            atol=500,
        )
        assert np.isclose(
            original_mesh["volume"],
            geometric_properties["mesh_volume"],
            rtol=0.25,
            atol=500,
        )
        assert np.isclose(
            original_mesh["area"],
            geometric_properties["mesh_area"],
            rtol=0.40,
            atol=100,
        )


def test_morphology_map(cebra_project_with_sources):
    p = cebra_project_with_sources

    assert p.morphology_map
    assert len(p.morphology_map["synth_data"]) == 19


def test_distance_matrix(cebra_project_with_sources):
    p = cebra_project_with_sources

<<<<<<< HEAD
    assert p.distance_matrix.shape == (19, 19)


def test_show_mesh_scene(cebra_project_with_sources):
    p = cebra_project_with_sources
    meshes = p.meshes

    scene = trimesh.scene.Scene()
    for source_key in meshes.keys():
        for org_key in meshes[source_key].keys():
            mesh = meshes[source_key][org_key]
            mesh.visual.face_colors = trimesh.visual.random_color()
            scene.add_geometry(mesh)
    # scene.show()  # don't run this on ci


def test_show(cebra_project_with_sources):
    p = cebra_project_with_sources

    p.show()

    p.show(ids="*1")

    p.show(show_morphology=True)
=======
    assert p.distance_matrix.shape == (19, 19)
>>>>>>> bc198ba6
<|MERGE_RESOLUTION|>--- conflicted
+++ resolved
@@ -192,7 +192,6 @@
 def test_distance_matrix(cebra_project_with_sources):
     p = cebra_project_with_sources
 
-<<<<<<< HEAD
     assert p.distance_matrix.shape == (19, 19)
 
 
@@ -216,7 +215,4 @@
 
     p.show(ids="*1")
 
-    p.show(show_morphology=True)
-=======
-    assert p.distance_matrix.shape == (19, 19)
->>>>>>> bc198ba6
+    p.show(show_morphology=True)