--- conflicted
+++ resolved
@@ -192,23 +192,9 @@
 def test_distance_matrix(cebra_project_with_sources):
     p = cebra_project_with_sources
 
-<<<<<<< HEAD
     assert p.distance_matrix.shape == (19, 19)
 
 
-def test_show_mesh_scene(cebra_project_with_sources):
-    p = cebra_project_with_sources
-    meshes = p.meshes
-
-    scene = trimesh.scene.Scene()
-    for source_key in meshes.keys():
-        for org_key in meshes[source_key].keys():
-            mesh = meshes[source_key][org_key]
-            mesh.visual.face_colors = trimesh.visual.random_color()
-            scene.add_geometry(mesh)
-    # scene.show()  # don't run this on ci
-
-
 def test_show(cebra_project_with_sources):
     p = cebra_project_with_sources
 
@@ -216,7 +202,4 @@
 
     p.show(ids="*1")
 
-    p.show(show_morphology=True)
-=======
-    assert p.distance_matrix.shape == (19, 19)
->>>>>>> 560a5a6d
+    p.show(show_morphology=True)