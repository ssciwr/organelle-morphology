from organelle_morphology.project import *
from organelle_morphology.organelle import Organelle
from .synthetic_data_generator import generate_synthetic_dataset

import pytest
import pathlib
<<<<<<< HEAD
import tempfile
=======
>>>>>>> 71c7c00a
import numpy as np


def test_synthetic_data_generation(
    synthetic_data, cebra_project_path, cebra_project_original_meshes
):
    """Check that the synthetic data is correctly generated"""

    generate_synthetic_dataset()

    # test data from custom dir
    tmp_dir = pathlib.Path(tempfile.mkdtemp())
    project_path_custom, original_meshes_custom = generate_synthetic_dataset(
        working_dir=tmp_dir, seed=42, n_objects=10, object_size=10, object_distance=20
    )

    # test default data
    project_path, original_meshes = synthetic_data

    assert cebra_project_path
    assert cebra_project_original_meshes == original_meshes

    # assert custom meshes and original meshes are the same.
    # for this we will only compare the area of the meshes
    for mesh_custom, mesh_orig in zip(original_meshes_custom, original_meshes):
        assert np.isclose(mesh_custom["area"], mesh_orig["area"])

    project_path = pathlib.Path(project_path)
    for p_path in [project_path, project_path_custom]:
        assert (p_path / "project.json").exists()
        assert (p_path / "CebraEM" / "dataset.json").exists()
        assert (p_path / "CebraEM" / "images" / "bdv-n5" / "synth_data.n5").exists()
        assert (p_path / "CebraEM" / "images" / "bdv-n5" / "synth_data.xml").exists()

        organell_path = p_path / "CebraEM" / "images" / "bdv-n5" / "synth_data.n5"
        assert (organell_path / "setup0" / "timepoint0" / "s0").exists()
        assert (organell_path / "setup0" / "timepoint0" / "s3").exists()


def test_valid_project_init(cebra_project_path):
    """Checks standard construction of the Project object"""

    # With a pathlib.Path object
    project = Project(project_path=cebra_project_path)
    assert project.metadata

    # With a string path
    project = Project(project_path=str(cebra_project_path))
    assert project.metadata


def test_invalid_project_init(tmp_path):
    """Checks invalid construction of the Project class"""

    with pytest.raises(FileNotFoundError):
        project = Project(project_path=tmp_path)


def test_project_clipping(cebra_project_path):
    """Checks that the clipping values are correctly validated"""

    # A correct clipping
    clip = ((0.2, 0.2, 0.2), (0.8, 0.8, 0.8))
    project = Project(project_path=cebra_project_path, clipping=clip)
    assert np.all(project.clipping == clip)

    # Incorrect clippings throw
    with pytest.raises(ValueError):
        Project(project_path=cebra_project_path, clipping=(0.2, 0.2, 0.2))
    with pytest.raises(ValueError):
        Project(project_path=cebra_project_path, clipping=((0.2, 0.2), (0.8, 0.8)))
    with pytest.raises(ValueError):
        Project(
            project_path=cebra_project_path,
            clipping=((0.2, 0.6, 0.2), (0.8, 0, 5, 0.8)),
        )
    # add a source and check that the clipping is correctly propagated
    project.add_source(source="synth_data", organelle="mito")
    assert project._sources["synth_data"].data.shape == (34, 37, 41)


def test_add_source(cebra_project):
    """Check adding source to a given project"""
    print(cebra_project.available_sources())
    source_dict = {"mito": "synth_data", "unknown": "synth_data"}
    for oid, source in source_dict.items():
        if oid == "unknown":
            with pytest.raises(ValueError):
                cebra_project.add_source(source=source, organelle=oid)
            continue
        else:
            cebra_project.add_source(source=source, organelle=oid)
            # Check that we actually added organelles
            assert cebra_project.organelles(ids=f"{oid}_*", return_ids=True)

    # Wrong organelle/source identifier should lead to error
    with pytest.raises(ValueError):
        cebra_project.add_source("wrong_source", "mito")

    with pytest.raises(ValueError):
        cebra_project.add_source("correct_source_todo", "wrong_organelle")


def test_compression_level(cebra_project):
    """Check the reading/writing of the compression level"""

    p = cebra_project

    # Default compression level should be 0
    assert p.compression_level == 0

    # test impossible compression without added source

    p.compression_level = 42
    with pytest.raises(ValueError):
        p.add_source(source="synth_data", organelle="mito")

    # add source
    p.compression_level = 2
    p.add_source(source="synth_data", organelle="mito")

    # compression level shoulnd't be changed after adding source
    assert p.compression_level == 2

    # Change it to 1
    p.compression_level = 1
    assert p.compression_level == 1

    # change it to 42
    with pytest.raises(ValueError):
        p.compression_level = 42

    # change to -1
    with pytest.raises(ValueError):
        p.compression_level = -1


def test_project_organelles(cebra_project_with_sources):
    """Check that the filtering of organelles works correctly"""

    p = cebra_project_with_sources

    for o in p.organelles("m*"):
        assert isinstance(o, Organelle)
        assert o.id.startswith("m")

    assert p.organelles("m*", return_ids=True)


def test_project_sources_data(cebra_project_with_sources):
    p = cebra_project_with_sources

    assert p._sources["synth_data"].data
    assert p._sources["synth_data"].data_resolution
    assert p._sources["synth_data"].resolution<|MERGE_RESOLUTION|>--- conflicted
+++ resolved
@@ -4,10 +4,7 @@
 
 import pytest
 import pathlib
-<<<<<<< HEAD
 import tempfile
-=======
->>>>>>> 71c7c00a
 import numpy as np
 
 
